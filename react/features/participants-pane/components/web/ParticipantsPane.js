// @flow

import React, { Component } from 'react';
import { ThemeProvider } from 'styled-components';

import { openDialog } from '../../../base/dialog';
import { translate } from '../../../base/i18n';
import { isLocalParticipantModerator } from '../../../base/participants';
import { connect } from '../../../base/redux';
import { AddBreakoutRoomButton } from '../../../breakout-rooms/components/web/AddBreakoutRoomButton';
import { RoomList } from '../../../breakout-rooms/components/web/RoomList';
import { MuteEveryoneDialog } from '../../../video-menu/components/';
import { close } from '../../actions';
import { classList, findStyledAncestor, getParticipantsPaneOpen } from '../../functions';
import theme from '../../theme.json';
import { FooterContextMenu } from '../FooterContextMenu';

import { LobbyParticipantList } from './LobbyParticipantList';
import MeetingParticipantList from './MeetingParticipantList';
import {
    AntiCollapse,
    Close,
    Container,
    Footer,
    FooterButton,
    FooterEllipsisButton,
    FooterEllipsisContainer,
    Header
} from './styled';

/**
 * The type of the React {@code Component} props of {@link ParticipantsPane}.
 */
type Props = {

    /**
     * Should the add breakout room button be displayed?
     */
     _showAddRoomButton: boolean,

    /**
     * Is the participants pane open.
     */
    _paneOpen: boolean,

    /**
     * Whether to show the footer menu.
     */
    _showFooter: boolean,

    /**
     * The Redux dispatch function.
     */
    dispatch: Function,

    /**
     * The i18n translate function.
     */
    t: Function
};

/**
 * The type of the React {@code Component} state of {@link ParticipantsPane}.
 */
type State = {

    /**
     * Indicates if the footer context menu is open.
     */
    contextOpen: boolean,
};

/**
 * Implements the participants list.
 */
class ParticipantsPane extends Component<Props, State> {
    /**
     * Initializes a new {@code ParticipantsPane} instance.
     *
     * @inheritdoc
     */
    constructor(props) {
        super(props);

        this.state = {
            contextOpen: false
        };

        // Bind event handlers so they are only bound once per instance.
        this._onClosePane = this._onClosePane.bind(this);
        this._onKeyPress = this._onKeyPress.bind(this);
        this._onMuteAll = this._onMuteAll.bind(this);
        this._onToggleContext = this._onToggleContext.bind(this);
        this._onWindowClickListener = this._onWindowClickListener.bind(this);
    }


    /**
     * Implements React's {@link Component#componentDidMount()}.
     *
     * @inheritdoc
     */
    componentDidMount() {
        window.addEventListener('click', this._onWindowClickListener);
    }

    /**
     * Implements React's {@link Component#componentWillUnmount()}.
     *
     * @inheritdoc
     */
    componentWillUnmount() {
        window.removeEventListener('click', this._onWindowClickListener);
    }

    /**
     * Implements React's {@link Component#render}.
     *
     * @inheritdoc
     */
    render() {
        const {
            _showAddRoomButton,
            _paneOpen,
            _showFooter,
            t
        } = this.props;

        // when the pane is not open optimize to not
        // execute the MeetingParticipantList render for large list of participants
        if (!_paneOpen) {
            return null;
        }

        return (
            <ThemeProvider theme = { theme }>
                <div className = { classList('participants_pane', !_paneOpen && 'participants_pane--closed') }>
                    <div className = 'participants_pane-content'>
                        <Header>
                            <Close
                                aria-label = { t('participantsPane.close', 'Close') }
                                onClick = { this._onClosePane }
                                onKeyPress = { this._onKeyPress }
                                role = 'button'
                                tabIndex = { 0 } />
                        </Header>
                        <Container>
                            <LobbyParticipantList />
                            <AntiCollapse />
                            <MeetingParticipantList />
                            <RoomList />
                            {_showAddRoomButton && <AddBreakoutRoomButton />}
                        </Container>
                        {_showFooter && (
                            <Footer>
                                <FooterButton onClick = { this._onMuteAll }>
                                    {t('participantsPane.actions.muteAll')}
                                </FooterButton>
                                <FooterEllipsisContainer>
                                    <FooterEllipsisButton
                                        id = 'participants-pane-context-menu'
                                        onClick = { this._onToggleContext } />
                                    {this.state.contextOpen
                                        && <FooterContextMenu onMouseLeave = { this._onToggleContext } />}
                                </FooterEllipsisContainer>
                            </Footer>
                        )}
                    </div>
                </div>
            </ThemeProvider>
        );
    }

    _onClosePane: () => void;

    /**
     * Callback for closing the participant pane.
     *
     * @private
     * @returns {void}
     */
    _onClosePane() {
        this.props.dispatch(close());
    }

    _onKeyPress: (Object) => void;

    /**
     * KeyPress handler for accessibility for closing the participants pane.
     *
     * @param {Object} e - The key event to handle.
     *
     * @returns {void}
     */
    _onKeyPress(e) {
        if (e.key === ' ' || e.key === 'Enter') {
            e.preventDefault();
            this._onClosePane();
        }
    }

    _onMuteAll: () => void;

    /**
     * The handler for clicking mute all button.
     *
     * @returns {void}
     */
    _onMuteAll() {
        this.props.dispatch(openDialog(MuteEveryoneDialog));
    }

    _onToggleContext: () => void;

    /**
     * Handler for toggling open/close of the footer context menu.
     *
     * @returns {void}
     */
    _onToggleContext() {
        this.setState({
            contextOpen: !this.state.contextOpen
        });
    }

    _onWindowClickListener: (event: Object) => void;

    /**
     * Window click event listener.
     *
     * @param {Event} e - The click event.
     * @returns {void}
     */
    _onWindowClickListener(e) {
        if (this.state.contextOpen && !findStyledAncestor(e.target, FooterEllipsisContainer)) {
            this.setState({
                contextOpen: false
            });
        }
    }
}

/**
 * Maps (parts of) the redux state to the React {@code Component} props of
 * {@code ParticipantsPane}.
 *
 * @param {Object} state - The redux state.
 * @protected
 * @returns {{
 *     _paneOpen: boolean,
 *     _showFooter: boolean
 * }}
 */
function _mapStateToProps(state: Object) {
    const isPaneOpen = getParticipantsPaneOpen(state);
    const { hideAddRoomButton } = state['features/base/config'];
    const _isLocalParticipantModerator = isLocalParticipantModerator(state);

    return {
        _showAddRoomButton: !hideAddRoomButton && _isLocalParticipantModerator,
        _paneOpen: isPaneOpen,
<<<<<<< HEAD
        _showContextMenu: isPaneOpen && getParticipantCount(state) > 2,
        _showFooter: isPaneOpen && _isLocalParticipantModerator
=======
        _showFooter: isPaneOpen && isLocalParticipantModerator(state)
>>>>>>> cf6d6f8a
    };
}

export default translate(connect(_mapStateToProps)(ParticipantsPane));<|MERGE_RESOLUTION|>--- conflicted
+++ resolved
@@ -259,12 +259,7 @@
     return {
         _showAddRoomButton: !hideAddRoomButton && _isLocalParticipantModerator,
         _paneOpen: isPaneOpen,
-<<<<<<< HEAD
-        _showContextMenu: isPaneOpen && getParticipantCount(state) > 2,
-        _showFooter: isPaneOpen && _isLocalParticipantModerator
-=======
         _showFooter: isPaneOpen && isLocalParticipantModerator(state)
->>>>>>> cf6d6f8a
     };
 }
 
