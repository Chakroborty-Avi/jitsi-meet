/* global $, APP */
var JitsiPopover = (function () {
    /**
     * Constructs new JitsiPopover and attaches it to the element
     * @param element jquery selector
     * @param options the options for the popover.
     * @constructor
     */
    function JitsiPopover(element, options)
    {
        let { skin, content, hasArrow } = options;
        this.options = {};
        this.options.skin = skin || 'white';
        this.options.content = content || '';
        this.options.hasArrow = true;

        if (typeof(hasArrow) !== 'undefined') {
            this.options.hasArrow = false;
        }

        this.elementIsHovered = false;
        this.popoverIsHovered = false;
        this.popoverShown = false;

        element.data("jitsi_popover", this);
        this.element = element;
        this.template = this.getTemplate();
        var self = this;
        this.element.on("mouseenter", function () {
            self.elementIsHovered = true;
            self.show();
        }).on("mouseleave", function () {
            self.elementIsHovered = false;
            setTimeout(function () {
                self.hide();
            }, 10);
        });
    }

    /**
     * Returns template for popover
     */
    JitsiPopover.prototype.getTemplate = function () {
        let arrow = '';
        if (this.options.hasArrow) {
            arrow = '<div class="arrow"></div>';
        }
        return  (
            `<div class="jitsipopover ${this.options.skin}">
                ${arrow}
                <div class="jitsipopover__content"></div>
            <div class="jitsipopover__menu-padding"></div></div>`
        );
    };

    /**
     * Shows the popover
     */
    JitsiPopover.prototype.show = function () {
        if(!JitsiPopover.enabled)
            return;
        this.createPopover();
        this.popoverShown = true;
    };

    /**
     * Hides the popover
     */
    JitsiPopover.prototype.hide = function () {
        if(!this.elementIsHovered && !this.popoverIsHovered &&
            this.popoverShown) {
            this.forceHide();
        }
    };

    /**
     * Hides the popover.
     */
    JitsiPopover.prototype.forceHide = function () {
        $(".jitsipopover").remove();
        this.popoverShown = false;
    };

    /**
     * Creates the popover html.
     */
    JitsiPopover.prototype.createPopover = function () {
        $("body").append(this.template);
<<<<<<< HEAD
        let popoverElem = $(".jitsipopover > .jitsipopover-content");
        popoverElem.html(this.options.content);
        APP.translation.translateElement(popoverElem);
=======
        $(".jitsipopover > .jitsipopover__content").html(this.options.content);
>>>>>>> 32bfebc9
        var self = this;
        $(".jitsipopover").on("mouseenter", function () {
            self.popoverIsHovered = true;
        }).on("mouseleave", function () {
            self.popoverIsHovered = false;
            self.hide();
        });

        this.refreshPosition();
    };

    /**
     * Refreshes the position of the popover.
     */
    JitsiPopover.prototype.refreshPosition = function () {
        $(".jitsipopover").position({
            my: "bottom",
            at: "top",
            collision: "fit",
            of: this.element,
            using: function (position, elements) {
                var calcLeft = elements.target.left - elements.element.left +
                    elements.target.width/2;
                $(".jitsipopover").css(
                    {top: position.top, left: position.left, display: "table"});
                $(".jitsipopover > .arrow").css({left: calcLeft});
                $(".jitsipopover > .jitsipopover__menu-padding").css(
                    {left: calcLeft - 50});
            }
        });
    };

    /**
     * Updates the content of popover.
     * @param content new content
     */
    JitsiPopover.prototype.updateContent = function (content) {
        this.options.content = content;
        if(!this.popoverShown)
            return;
        $(".jitsipopover").remove();
        this.createPopover();
    };

    JitsiPopover.enabled = true;

    return JitsiPopover;
})();

module.exports = JitsiPopover;<|MERGE_RESOLUTION|>--- conflicted
+++ resolved
@@ -86,13 +86,9 @@
      */
     JitsiPopover.prototype.createPopover = function () {
         $("body").append(this.template);
-<<<<<<< HEAD
-        let popoverElem = $(".jitsipopover > .jitsipopover-content");
+        let popoverElem = $(".jitsipopover > .jitsipopover__content");
         popoverElem.html(this.options.content);
         APP.translation.translateElement(popoverElem);
-=======
-        $(".jitsipopover > .jitsipopover__content").html(this.options.content);
->>>>>>> 32bfebc9
         var self = this;
         $(".jitsipopover").on("mouseenter", function () {
             self.popoverIsHovered = true;
